--- conflicted
+++ resolved
@@ -126,19 +126,11 @@
     and returns their Cartesian product.
 
     In other words, the returned distribution is
-<<<<<<< HEAD
     :math:`\Pr(D_1, \dots, D_N) = \prod_k \Pr(D_k)`.
     
     :param factors: Distribution objects representing :math:`D_k`.
                     Alternatively, one iterable argument can be given,
                     in which case the factors are the values drawn from that iterator.
-=======
-    :math:`\Pr(\prod_k D_k) = \prod_k \Pr(D_k)`.
-
-    :param *factors: Distribution objects representing :math:`D_k`.
-                     Alternatively, one iterable argument can be given,
-                     in which case the factors are the values drawn from that iterator.
->>>>>>> 6b705f76
     """
 
     def __init__(self, *factors):
@@ -279,27 +271,13 @@
     @property
     def n_rvs(self):
         return self.mean.shape[0]
-<<<<<<< HEAD
-        
     def sample(self, n=1):        
         return np.einsum("ij,nj->ni", la.sqrtm(self.cov), np.random.randn(n, self.n_rvs)) + self.mean
 
     def grad_log_pdf(self, x):        
         return -np.dot(self.invcov, (x - self.mean).transpose()).transpose()
-        
-        
-=======
-
-    def sample(self, n=1):
-
-        return np.einsum("ij,nj->ni", la.sqrtm(self.cov), np.random.randn(n, self.n_rvs)) + self.mean
-
-    def grad_log_pdf(self, x):
-
-        return -np.dot(self.invcov,(x - self.mean).transpose()).transpose()
-
-
->>>>>>> 6b705f76
+
+
 class SlantedNormalDistribution(Distribution):
     """
     Uniform distribution on a given rectangular region.
