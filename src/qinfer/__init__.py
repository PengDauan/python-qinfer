#!/usr/bin/python
# -*- coding: utf-8 -*-
##
# __init__.py: Root of Qinfer package.
##
# © 2012 Chris Ferrie (csferrie@gmail.com) and
#        Christopher E. Granade (cgranade@gmail.com)
#     
# This file is a part of the Qinfer project.
# Licensed under the AGPL version 3.
##
# This program is free software: you can redistribute it and/or modify
# it under the terms of the GNU Affero General Public License as published by
# the Free Software Foundation, either version 3 of the License, or
# (at your option) any later version.
#
# This program is distributed in the hope that it will be useful,
# but WITHOUT ANY WARRANTY; without even the implied warranty of
# MERCHANTABILITY or FITNESS FOR A PARTICULAR PURPOSE.  See the
# GNU Affero General Public License for more details.
#
# You should have received a copy of the GNU Affero General Public License
# along with this program.  If not, see <http://www.gnu.org/licenses/>.
##

## VERSION METADATA ###########################################################
# In keeping with PEP-396, we define a version number of the form
# {major}.{minor}[.{postrelease}]{prerelease-tag}

__version__ = '1.0a1'

## IMPORTS ####################################################################
# These imports control what is made available by importing qinfer itself.

from _exceptions import *

<<<<<<< HEAD
from qinfer.unstructured_models import UnstructuredFrequencyModel
=======
from qinfer.gpu_models import *
from qinfer.perf_testing import *
from qinfer.expdesign import *
from qinfer.test_models import *
from qinfer.distributions import *
from qinfer.abstract_model import *
from qinfer.parallel import *
from qinfer.score import *
from qinfer.rb import *
>>>>>>> 44643a23
<|MERGE_RESOLUTION|>--- conflicted
+++ resolved
@@ -34,9 +34,6 @@
 
 from _exceptions import *
 
-<<<<<<< HEAD
-from qinfer.unstructured_models import UnstructuredFrequencyModel
-=======
 from qinfer.gpu_models import *
 from qinfer.perf_testing import *
 from qinfer.expdesign import *
@@ -46,4 +43,4 @@
 from qinfer.parallel import *
 from qinfer.score import *
 from qinfer.rb import *
->>>>>>> 44643a23
+from qinfer.unstructured_models import UnstructuredFrequencyModel