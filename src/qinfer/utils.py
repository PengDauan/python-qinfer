#!/usr/bin/python
# -*- coding: utf-8 -*-
##
# utils.py : some auxiliary functions
##
# © 2012 Chris Ferrie (csferrie@gmail.com) and
#        Christopher E. Granade (cgranade@gmail.com)
#
# This file is a part of the Qinfer project.
# Licensed under the AGPL version 3.
##
# This program is free software: you can redistribute it and/or modify
# it under the terms of the GNU Affero General Public License as published by
# the Free Software Foundation, either version 3 of the License, or
# (at your option) any later version.
#
# This program is distributed in the hope that it will be useful,
# but WITHOUT ANY WARRANTY; without even the implied warranty of
# MERCHANTABILITY or FITNESS FOR A PARTICULAR PURPOSE.  See the
# GNU Affero General Public License for more details.
#
# You should have received a copy of the GNU Affero General Public License
# along with this program.  If not, see <http://www.gnu.org/licenses/>.
##

## FEATURES ###################################################################

from __future__ import absolute_import
from __future__ import print_function
from __future__ import division

## IMPORTS ####################################################################

from builtins import range

import warnings

import numpy as np
import numpy.linalg as la

from scipy.linalg import eigh

from scipy.stats import logistic, binom
from scipy.special import gammaln, gamma, expit, logit
from scipy.linalg import sqrtm

from numpy.testing import assert_almost_equal

from qinfer._due import due, Doi
from qinfer._exceptions import ApproximationWarning

## FUNCTIONS ##################################################################

def get_qutip_module(required_version='3.2'):
    """
    Attempts to return the qutip module, but
    silently returns ``None`` if it can't be
    imported, or doesn't have version at
    least ``required_version``.

    :param str required_version: Valid input to
        ``distutils.version.LooseVersion``.
    :return: The qutip module or ``None``.
    :rtype: ``module`` or ``NoneType``
    """
    try:
        import qutip as qt
        from distutils.version import LooseVersion
        _qt_version = LooseVersion(qt.version.version)
        if _qt_version < LooseVersion(required_version):
            return None
    except ImportError:
        return None

    return qt

def check_qutip_version(required_version='3.2'):
    """
    Returns ``true`` iff the imported qutip
    version exists and has ``LooseVersion``
    of at least ``required_version``.

    :param str required_version: Valid input to
        ``distutils.version.LooseVersion``.
    :rtype: ``bool``
    """
    try:
        qt = get_qutip_module(required_version)
        return qt is not None
    except:
        # In any other case (including something other
        # than ImportError) we say it's not good enough
        return False


def binomial_pdf(N,n,p):
    r"""
    Returns the PDF of the binomial distribution
    :math:`\operatorname{Bin}(N, p)` evaluated at :math:`n`.
    """
    return binom(N, p).pmf(n)

def multinomial_pdf(n,p):
    r"""
    Returns the PDF of the multinomial distribution
    :math:`\operatorname{Multinomial}(N, n, p)=
        \frac{N!}{n_1!\cdots n_k!}p_1^{n_1}\cdots p_k^{n_k}`

    :param np.ndarray n : Array of outcome integers
        of shape ``(sides, ...)`` where sides is the number of
        sides on the dice and summing over this index indicates
        the number of rolls for the given experiment.
    :param np.ndarray p : Array of (assumed) probabilities
        of shape ``(sides, ...)`` or ``(sides-1,...)``
        with the rest of the dimensions the same as ``n``.
        If ``sides-1``, the last probability is chosen so that the
        probabilities of all sides sums to 1. If ``sides``
        is the last index, these probabilities are assumed
        to sum to 1.

    Note that the numbers of experiments don't need to be given because
    they are implicit in the sum over the 0 index of ``n``.
    """

    # work in log space to avoid overflow
    log_N_fac = gammaln(np.sum(n, axis=0) + 1)[np.newaxis,...]
    log_n_fac_sum = np.sum(gammaln(n + 1), axis=0)

    # since working in log space, we need special
    # consideration at p=0. deal with p=0, n>0 later.
    def nlogp(n,p):
        result = np.zeros(p.shape)
        mask = p!=0
        result[mask] = n[mask] * np.log(p[mask])
        return result

    if p.shape[0] == n.shape[0] - 1:
        ep = np.empty(n.shape)
        ep[:p.shape[0],...] = p
        ep[-1,...] = 1-np.sum(p,axis=0)
    else:
        ep = p
    log_p_sum = np.sum(nlogp(n, ep), axis=0)

    probs = np.exp(log_N_fac - log_n_fac_sum + log_p_sum)

    # if n_k>0 but p_k=0, the whole probability must be 0
    mask = np.sum(np.logical_and(n!=0, ep==0), axis=0) == 0
    probs = mask * probs

    return probs[0,...]

def sample_multinomial(N, p, size=None):
    r"""
    Draws fixed number of samples N from different
    multinomial distributions (with the same number dice sides).

    :param int N: How many samples to draw from each distribution.
    :param np.ndarray p: Probabilities specifying each distribution.
        Sum along axis 0 should be 1.
    :param size: Output shape. ``int`` or tuple of
        ``int``s. If the given shape is,
        e.g., ``(m, n, k)``, then m * n * k samples are drawn
        for each distribution.
        Default is None, in which case a single value
        is returned for each distribution.

    :rtype: np.ndarray
    :return: Array of shape ``(p.shape, size)`` or p.shape if
        size is ``None``.
    """
    # ensure s is array
    s = np.array([1]) if size is None else np.array([size]).flatten()

    def take_samples(ps):
        # we have to flatten to make apply_along_axis work.
        return np.random.multinomial(N, ps, np.prod(s)).flatten()

    # should have shape (prod(size)*ps.shape[0], ps.shape[1:])
    samples = np.apply_along_axis(take_samples, 0, p)
    # should have shape (size, p.shape)
    samples = samples.reshape(np.concatenate([s, p.shape]))
    # should have shape (p.shape, size)
    samples = samples.transpose(np.concatenate(
        [np.arange(s.ndim, p.ndim+s.ndim), np.arange(s.ndim)]
    ))

    if size is None:
        # get rid of trailing singleton dimension.
        samples = samples[...,0]

    return samples


def outer_product(vec):
    r"""
    Returns the outer product of a vector :math:`v`
    with itself, :math:`v v^\T`.
    """
    return (
        np.dot(vec[:, np.newaxis], vec[np.newaxis, :])
        if len(vec.shape) == 1 else
        np.dot(vec, vec.T)
        )

def particle_meanfn(weights, locations, fn=None):
    r"""
    Returns the mean of a function :math:`f` over model
    parameters.

    :param numpy.ndarray weights: Weights of each particle.
    :param numpy.ndarray locations: Locations of each
        particle.
    :param callable fn: Function of model parameters to
        take the mean of. If `None`, the identity function
        is assumed.
    """
    warnings.warn('particle_meanfn is deprecated, please use distributions.ParticleDistribution',
                  DeprecationWarning)
    fn_vals = fn(locations) if fn is not None else locations
    return np.sum(weights * fn_vals.transpose([1, 0]),
        axis=1)


def particle_covariance_mtx(weights,locations):
    """
    Returns an estimate of the covariance of a distribution
    represented by a given set of SMC particle.

    :param weights: An array containing the weights of each
        particle.
    :param location: An array containing the locations of
        each particle.
    :rtype: :class:`numpy.ndarray`, shape
        ``(n_modelparams, n_modelparams)``.
    :returns: An array containing the estimated covariance matrix.
    """
    # TODO: add shapes to docstring.
    warnings.warn('particle_covariance_mtx is deprecated, please use distributions.ParticleDistribution',
                  DeprecationWarning)

    # Find the mean model vector, shape (n_modelparams, ).
    mu = particle_meanfn(weights, locations)

    # Transpose the particle locations to have shape
    # (n_modelparams, n_particles).
    xs = locations.transpose([1, 0])
    # Give a shorter name to the particle weights, shape (n_particles, ).
    ws = weights

    cov = (
        # This sum is a reduction over the particle index, chosen to be
        # axis=2. Thus, the sum represents an expectation value over the
        # outer product $x . x^T$.
        #
        # All three factors have the particle index as the rightmost
        # index, axis=2. Using the Einstein summation convention (ESC),
        # we can reduce over the particle index easily while leaving
        # the model parameter index to vary between the two factors
        # of xs.
        #
        # This corresponds to evaluating A_{m,n} = w_{i} x_{m,i} x_{n,i}
        # using the ESC, where A_{m,n} is the temporary array created.
        np.einsum('i,mi,ni', ws, xs, xs)
        # We finish by subracting from the above expectation value
        # the outer product $mu . mu^T$.
        - np.dot(mu[..., np.newaxis], mu[np.newaxis, ...])
    )

    # The SMC approximation is not guaranteed to produce a
    # positive-semidefinite covariance matrix. If a negative eigenvalue
    # is produced, we should warn the caller of this.
    assert np.all(np.isfinite(cov))
    if not np.all(la.eig(cov)[0] >= 0):
        warnings.warn('Numerical error in covariance estimation causing positive semidefinite violation.', ApproximationWarning)

    return cov


def ellipsoid_volume(A=None, invA=None):
    """
    Returns the volume of an ellipsoid given either its
    matrix or the inverse of its matrix.
    """

    if invA is None and A is None:
        raise ValueError("Must pass either inverse(A) or A.")

    if invA is None and A is not None:
        invA = la.inv(A)

    # Find the unit sphere volume.
    # http://en.wikipedia.org/wiki/Unit_sphere#General_area_and_volume_formulas
    n  = invA.shape[0]
    Vn = (np.pi ** (n/2)) / gamma(1 + (n/2))

    return Vn * la.det(sqrtm(invA))

@due.dcite(
    Doi("10.1016/j.dam.2007.02.013"),
    description="Khachiyan algorithm",
    tags=["implementation"]
)
def mvee(points, tol=0.001):
    """
    Returns the minimum-volume enclosing ellipse (MVEE)
    of a set of points, using the Khachiyan algorithm.
    """

    # This function is a port of the matlab function by
    # Nima Moshtagh found here:
    # https://www.mathworks.com/matlabcentral/fileexchange/9542-minimum-volume-enclosing-ellipsoid
    # with accompanying writup here:
    # https://www.researchgate.net/profile/Nima_Moshtagh/publication/254980367_MINIMUM_VOLUME_ENCLOSING_ELLIPSOIDS/links/54aab5260cf25c4c472f487a.pdf

    N, d = points.shape

    Q = np.zeros([N,d+1])
    Q[:,0:d] = points[0:N,0:d]
    Q[:,d] = np.ones([1,N])

    Q = np.transpose(Q)
    points = np.transpose(points)
    count = 1
    err = 1
    u = (1/N) * np.ones(shape = (N,))

    while err > tol:

        X = np.dot(np.dot(Q, np.diag(u)), np.transpose(Q))
        M = np.diag( np.dot(np.dot(np.transpose(Q), la.inv(X)),Q))
        jdx = np.argmax(M)
        step_size = (M[jdx] - d - 1)/((d+1)*(M[jdx] - 1))
        new_u = (1 - step_size)*u
        new_u[jdx] = new_u[jdx] + step_size
        count = count + 1
        err = la.norm(new_u - u)
        u = new_u

    U = np.diag(u)
    c = np.dot(points,u)
    A = (1/d) * la.inv(np.dot(np.dot(points,U), np.transpose(points)) - np.outer(c,c) )
    return A, np.transpose(c)

def in_ellipsoid(x, A, c):
    """
    Determines which of the points ``x`` are in the
    closed ellipsoid with shape matrix ``A`` centered at ``c``.
    For a single point ``x``, this is computed as

        .. math::
            (c-x)^T\cdot A^{-1}\cdot (c-x) \leq 1

    :param np.ndarray x: Shape ``(n_points, dim)`` or ``n_points``.
    :param np.ndarray A: Shape ``(dim, dim)``, positive definite
    :param np.ndarray c: Shape ``(dim)``
    :return: `bool` or array of bools of length ``n_points``
    """
    if x.ndim == 1:
        y = c - x
        return np.einsum('j,jl,l', y, np.linalg.inv(A), y) <= 1
    else:
        y = c[np.newaxis,:] - x
        return np.einsum('ij,jl,il->i', y, np.linalg.inv(A), y) <= 1

def uniquify(seq):
    """
    Returns the unique elements of a sequence ``seq``.
    """
    #from http://stackoverflow.com/a/480227/1205799
    seen = set()
    seen_add = seen.add
    return [ x for x in seq if x not in seen and not seen_add(x)]

def assert_sigfigs_equal(x, y, sigfigs=3):
    """
    Tests if all elements in x and y
    agree up to a certain number of
    significant figures.

    :param np.ndarray x: Array of numbers.
    :param np.ndarray y: Array of numbers you want to
        be equal to ``x``.
    :param int sigfigs: How many significant
        figures you demand that they share.
        Default is 3.
    """
    # determine which power of 10 best describes x
    xpow =  np.floor(np.log10(x))
    # now rescale 1 \leq x < 9
    x = x * 10**(- xpow)
    # scale y by the same amount
    y = y * 10**(- xpow)

    # now test if abs(x-y) < 0.5 * 10**(-sigfigs)
    assert_almost_equal(x, y, sigfigs)

def format_uncertainty(value, uncertianty, scinotn_break=4):
    """
    Given a value and its uncertianty, format as a LaTeX string
    for pretty-printing.

    :param int scinotn_break: How many decimal points to print
        before breaking into scientific notation.
    """
    if uncertianty == 0:
        # Return the exact number, without the ± annotation as a fixed point
        # number, since all digits matter.
        # FIXME: this assumes a precision of 6; need to select that dynamically.
        return "{0:f}".format(value)
    else:
        # Return a string of the form "0.00 \pm 0.01".
        mag_unc = int(np.log10(np.abs(uncertianty)))
        # Zero should be printed as a single digit; that is, as wide as str "1".
        mag_val = int(np.log10(np.abs(value))) if value != 0 else 0
        n_digits = max(mag_val - mag_unc, 0)


        if abs(mag_val) < abs(mag_unc) and abs(mag_unc) > scinotn_break:
            # We're formatting something close to zero, so recale uncertianty
            # accordingly.
            scale = 10**mag_unc
            return r"({{0:0.{0}f}} \pm {{1:0.{0}f}}) \times 10^{{2}}".format(
                n_digits
            ).format(
                value / scale,
                uncertianty / scale,
                mag_unc
           )
        if abs(mag_val) <= scinotn_break:
            return r"{{0:0.{n_digits}f}} \pm {{1:0.{n_digits}f}}".format(n_digits=n_digits).format(value, uncertianty)
        else:
            scale = 10**mag_val
            return r"({{0:0.{0}f}} \pm {{1:0.{0}f}}) \times 10^{{2}}".format(
                n_digits
            ).format(
                value / scale,
                uncertianty / scale,
                mag_val
           )

def compactspace(scale, n):
    r"""
    Returns points :math:`x` spaced in the open interval
    :math:`(-\infty, \infty)`  by linearly spacing in the compactified
    coordinate :math:`s(x) = e^{-\alpha x} / (1 + e^{-\alpha x})^2`,
    where :math:`\alpha` is a scale factor.
    """
    logit = logistic(scale=scale).ppf
    compact_xs = np.linspace(0, 1, n + 2)[1:-1]
    return logit(compact_xs)

<<<<<<< HEAD
=======
def to_simplex(y):
    r"""
    Interprets the last index of ``y`` as stick breaking fractions 
    in logit space and returns a non-negative array of 
    the same shape where the last dimension always sums to unity.
    
    A unit simplex is a list of non-negative numbers :math:`(x_1,...,x_K)`
    that sum to one, :math:`\sum_{k=1}^K x_k=1`, for example, the 
    probabilities of an K-sided die.
    It is sometimes desireable to parameterize this object with variables 
    that are unconstrained and "decorrelated".
    To this end, we imagine :math:`\vec{x}` as a partition of the unit 
    stick :math:`[0,1]` with :math:`K-1` break points between 
    :math:`K` successive intervals of respective lengths :math:`(x_1,...,x_K)`.
    Instead of storing the interval lengths, we start from the left-most break 
    point and iteratively store the breaking fractions, :math:`z_k`, 
    of the remaining stick.
    This gives the formula 
    :math:`z_k=x_k / (1-\sum_{k'=1}^{k-1}x_k)` with the convention 
    :math:`x_0:=0`, 
    which has an inverse formula :math:`x_k = z_k(1-z_{k-1})\cdots(1-z_1)`.
    Note that :math:`z_K=1` since the last stick is not broken; this is the 
    result of the redundant information imposed by :math:`\sum_{k=1}^K x_k=1`.
    To unbound the parameters :math:`z_k` into the real line, 
    we pass through the logit function, 
    :math:`\operatorname{logit}(p)=\log\frac{p}{1-p}`, 
    to end up with the parameterization 
    :math:`y_k=\operatorname{logit}(z_k)+\log(K-k)`, with the convention 
    :math:`y_K=0`.
    The shift by :math:`\log(K-k)` is largely asthetic and causes the 
    uniform simplex :math:`\vec{x}=(1/K,1/K,...,1/K)` to be mapped to 
    :math:`\vec{x}=(0,0,...,0)`.

    Inverse to :func:`from_simplex`.

    :param np.ndarray: Array of logit space stick breaking 
        fractions along the last index.

    :rtype: ``np.ndarray``
    """
    n = y.shape[-1]
    # z are the stick breaking fractions in [0,1]
    z = expit(y - np.log(n - np.arange(1, n+1)))
    x = np.empty(y.shape)
    x[..., 0] = z[..., 0]
    x[..., 1:] = z[..., 1:] * (1 - z[..., :-1]).cumprod(axis=-1)
    return x

def from_simplex(x):
    r"""
    Inteprets the last index of x as unit simplices and returns a
    real array of the sampe shape in logit space.

    Inverse to :func:`to_simplex` ; see that function for more details.

    :param np.ndarray: Array of unit simplices along the last index.
    
    :rtype: ``np.ndarray``
    """
    n = x.shape[-1]
    # z are the stick breaking fractions in [0,1]
    # the last one is always 1, so don't worry about it
    z = np.empty(shape=x.shape)
    z[..., 0] = x[..., 0]
    z[..., 1:-1] = x[..., 1:-1] / (1 - x[..., :-2].cumsum(axis=-1))

    # now z are the logit-transformed breaking fractions
    z[..., :-1] = logit(z[..., :-1]) - logit(1 / (n - np.arange(n-1, dtype=np.float)))
    # set this to 0 manually to avoid subtracting inf-inf
    z[..., -1] = 0
    return z
>>>>>>> b4c4924c

def pretty_time(secs, force_h=False, force_m=False):
    if secs > 86400:
        return "{d} days, ".format(d=int(secs//86400)) + pretty_time(secs % 86400, force_h=True)
    elif force_h or secs > 3600:
        return "{h}:".format(h=int(secs//3600)) + pretty_time(secs % 3600, force_m=True)
    elif force_m or secs > 60:
        return (
            "{m:0>2}:{s:0>2}" if force_m else "{m}:{s:0>2}"
        ).format(m=int(secs//60), s=int(secs%60))
    else:
        return "{0:0.2f} seconds".format(secs)

def safe_shape(arr, idx=0, default=1):
    shape = np.shape(arr)
    return shape[idx] if idx < len(shape) else default

def join_struct_arrays(arrays):
    """
    Takes a list of possibly structured arrays, concatenates their
    dtypes, and returns one big array with that dtype. Does the
    inverse of ``separate_struct_array``.

    :param list arrays: List of ``np.ndarray``s
    """
    # taken from http://stackoverflow.com/questions/5355744/numpy-joining-structured-arrays
    sizes = np.array([a.itemsize for a in arrays])
    offsets = np.r_[0, sizes.cumsum()]
    shape = arrays[0].shape
    joint = np.empty(shape + (offsets[-1],), dtype=np.uint8)
    for a, size, offset in zip(arrays, sizes, offsets):
        joint[...,offset:offset+size] = np.atleast_1d(a).view(np.uint8).reshape(shape + (size,))
    dtype = sum((a.dtype.descr for a in arrays), [])
    return joint.ravel().view(dtype)

def separate_struct_array(array, dtypes):
    """
    Takes an array with a structured dtype, and separates it out into
    a list of arrays with dtypes coming from the input ``dtypes``.
    Does the inverse of ``join_struct_arrays``.

    :param np.ndarray array: Structured array.
    :param dtypes: List of ``np.dtype``, or just a ``np.dtype`` and the number of
        them is figured out automatically by counting bytes.
    """
    try:
        offsets = np.cumsum([np.dtype(dtype).itemsize for dtype in dtypes])
    except TypeError:
        dtype_size = np.dtype(dtypes).itemsize
        num_fields = int(array.nbytes / (array.size * dtype_size))
        offsets = np.cumsum([dtype_size] * num_fields)
        dtypes = [dtypes] * num_fields
    offsets = np.concatenate([[0], offsets]).astype(int)
    uint_array = array.view(np.uint8).reshape(array.shape + (-1,))
    return [
        uint_array[..., offsets[idx]:offsets[idx+1]].flatten().view(dtype)
        for idx, dtype in enumerate(dtypes)
    ]

def sqrtm_psd(A, est_error=True, check_finite=True):
    """
    Returns the matrix square root of a positive semidefinite matrix,
    truncating negative eigenvalues.
    """
    w, v = eigh(A, check_finite=check_finite)
    mask = w <= 0
    w[mask] = 0
    np.sqrt(w, out=w)
    A_sqrt = (v * w).dot(v.conj().T)

    if est_error:
        return A_sqrt, np.linalg.norm(np.dot(A_sqrt, A_sqrt) - A, 'fro')
    else:
        return A_sqrt

#==============================================================================
#Test Code
if __name__ == "__main__":

    from mpl_toolkits.mplot3d import Axes3D
    from mpl_toolkits.mplot3d.art3d import Poly3DCollection
    import matplotlib.pyplot as plt
    from scipy.spatial import Delaunay

    #some random points
    points = np.array([[ 0.53135758, -0.25818091, -0.32382715],
    [ 0.58368177, -0.3286576,  -0.23854156,],
    [ 0.18741533,  0.03066228, -0.94294771],
    [ 0.65685862, -0.09220681, -0.60347573],
    [ 0.63137604, -0.22978685, -0.27479238],
    [ 0.59683195, -0.15111101, -0.40536606],
    [ 0.68646128,  0.0046802,  -0.68407367],
    [ 0.62311759,  0.0101013,  -0.75863324]])

    # compute mvee
    A, centroid = mvee(points)
    print(A)

    # point it and some other stuff
    U, D, V = la.svd(A)

    rx, ry, rz = [1/np.sqrt(d) for d in D]
    u, v = np.mgrid[0:2*np.pi:20j,-np.pi/2:np.pi/2:10j]

    x=rx*np.cos(u)*np.cos(v)
    y=ry*np.sin(u)*np.cos(v)
    z=rz*np.sin(v)

    for idx in range(x.shape[0]):
        for idy in range(y.shape[1]):
            x[idx,idy],y[idx,idy],z[idx,idy] = np.dot(np.transpose(V),np.array([x[idx,idy],y[idx,idy],z[idx,idy]])) + centroid


    fig = plt.figure()
    ax = fig.add_subplot(111, projection='3d')
    ax.scatter(points[:,0],points[:,1],points[:,2])
    ax.plot_surface(x, y, z, cstride = 1, rstride = 1, alpha = 0.1)
    plt.show()

def binom_est_p(n, N, hedge=float(0)):
    r"""
    Given a number of successes :math:`n` and a number of trials :math:`N`,
    estimates the binomial distribution parameter :math:`p` using the
    hedged maximum likelihood estimator of [FB12]_.

    :param n: Number of successes.
    :type n: `numpy.ndarray` or `int`
    :param int N: Number of trials.
    :param float hedge: Hedging parameter :math:`\beta`.
    :rtype: `float` or `numpy.ndarray`.
    :return: The estimated binomial distribution parameter :math:`p` for each
        value of :math:`n`.
    """
    return (n + hedge) / (N + 2 * hedge)

def binom_est_error(p, N, hedge = float(0)):
    r"""
    """

    # asymptotic np.sqrt(p * (1 - p) / N)
    return np.sqrt(p*(1-p)/(N+2*hedge+1))<|MERGE_RESOLUTION|>--- conflicted
+++ resolved
@@ -450,8 +450,6 @@
     compact_xs = np.linspace(0, 1, n + 2)[1:-1]
     return logit(compact_xs)
 
-<<<<<<< HEAD
-=======
 def to_simplex(y):
     r"""
     Interprets the last index of ``y`` as stick breaking fractions 
@@ -523,7 +521,6 @@
     # set this to 0 manually to avoid subtracting inf-inf
     z[..., -1] = 0
     return z
->>>>>>> b4c4924c
 
 def pretty_time(secs, force_h=False, force_m=False):
     if secs > 86400:
