--- conflicted
+++ resolved
@@ -46,11 +46,8 @@
     'DerivedModel',
     'PoisonedModel',
     'BinomialModel',
-<<<<<<< HEAD
     'DifferentiableBinomialModel',
-=======
     'GaussianHyperparameterizedModel',
->>>>>>> 3c9cc7e0
     'MultinomialModel',
     'MLEModel',
     'RandomWalkModel',
